"""Behavioral security for agentic AI systems.

This module focuses on securing AGENT BEHAVIOR rather than just input validation.
It monitors and controls:
- What tools agents can use
- What actions agents take
- What resources agents access
- What data agents output
- What sequences of actions are allowed
"""

from typing import Any, Dict, List, Optional, Callable, Set
from dataclasses import dataclass, field
from enum import Enum
from collections import deque
import time


class ActionType(Enum):
    """Types of actions an agent can take."""

    TOOL_CALL = "tool_call"
    DATA_READ = "data_read"
    DATA_WRITE = "data_write"
    DATA_DELETE = "data_delete"
    API_CALL = "api_call"
    FILE_ACCESS = "file_access"
    NETWORK_REQUEST = "network_request"
    MODEL_INFERENCE = "model_inference"


class RiskLevel(Enum):
    """Risk levels for agent actions."""

    SAFE = "safe"
    LOW = "low"
    MEDIUM = "medium"
    HIGH = "high"
    CRITICAL = "critical"


@dataclass
class AgentAction:
    """Represents an action taken by an agent."""

    action_type: ActionType
    action_name: str
    parameters: Dict[str, Any]
    timestamp: float = field(default_factory=time.time)
    agent_id: Optional[str] = None
    risk_level: RiskLevel = RiskLevel.MEDIUM
    metadata: Dict[str, Any] = field(default_factory=dict)


@dataclass
class BehaviorPolicy:
    """Policy defining allowed/forbidden agent behaviors."""

    name: str

    # Tool restrictions
    allowed_tools: Optional[Set[str]] = None
    forbidden_tools: Set[str] = field(default_factory=set)

    # Action restrictions
    allowed_actions: Optional[Set[ActionType]] = None
    forbidden_actions: Set[ActionType] = field(default_factory=set)

    # Resource restrictions
    max_tool_calls_per_minute: int = 100
    max_api_calls_per_minute: int = 50
    max_data_access_per_minute: int = 100

    # Sequence restrictions
    forbidden_sequences: List[List[str]] = field(default_factory=list)

    # Output restrictions
    max_output_length: int = 10000
    forbidden_output_patterns: List[str] = field(default_factory=list)


class BehaviorMonitor:
    """
    Monitors agent behavior in real-time.

    This is the key difference: instead of just checking prompts,
    we monitor what the agent actually DOES.
    """

    def __init__(self, policy: BehaviorPolicy, window_size: int = 100):
        """
        Initialize behavior monitor.

        Args:
            policy: Behavior policy to enforce
            window_size: Size of action history window
        """
        self.policy = policy
        self.action_history: deque = deque(maxlen=window_size)
        self.action_counts: Dict[str, List[float]] = {}

    def check_action(self, action: AgentAction) -> Dict[str, Any]:
        """
        Check if an action is allowed before the agent executes it.

        Args:
            action: Action the agent wants to take

        Returns:
            Dict with allowed status and reason
        """
        violations = []

        # 1. Check tool restrictions
        if action.action_type == ActionType.TOOL_CALL:
            tool_name = action.action_name

            if self.policy.allowed_tools and tool_name not in self.policy.allowed_tools:
                violations.append(f"Tool '{tool_name}' not in allowed list")

            if tool_name in self.policy.forbidden_tools:
                violations.append(f"Tool '{tool_name}' is forbidden")

        # 2. Check action type restrictions
        if self.policy.allowed_actions and action.action_type not in self.policy.allowed_actions:
            violations.append(f"Action type '{action.action_type.value}' not allowed")

        if action.action_type in self.policy.forbidden_actions:
            violations.append(f"Action type '{action.action_type.value}' is forbidden")

        # 3. Check rate limits
        rate_violation = self._check_rate_limits(action)
        if rate_violation:
            violations.append(rate_violation)

        # 4. Check dangerous sequences
        if self._is_dangerous_sequence(action):
            violations.append("Action creates dangerous sequence")

        # 5. Check risk level
        if action.risk_level in [RiskLevel.HIGH, RiskLevel.CRITICAL]:
            # Require additional checks for high-risk actions
            violations.append(f"High-risk action requires approval: {action.risk_level.value}")

        return {
            "allowed": len(violations) == 0,
            "violations": violations,
            "action": action,
        }

    def record_action(self, action: AgentAction, outcome: str = "success") -> None:
        """
        Record an action that was actually executed.

        Args:
            action: Action that was executed
            outcome: Result of the action (success/failure)
        """
        action.metadata["outcome"] = outcome
        self.action_history.append(action)

        # Track for rate limiting
        action_key = f"{action.action_type.value}:{action.action_name}"
        if action_key not in self.action_counts:
            self.action_counts[action_key] = []
        self.action_counts[action_key].append(action.timestamp)

    def get_recent_actions(self, limit: int = 10) -> List[AgentAction]:
        """Get recent actions."""
        return list(self.action_history)[-limit:]

    def _check_rate_limits(self, action: AgentAction) -> Optional[str]:
        """Check if action exceeds rate limits."""
        now = time.time()
        one_minute_ago = now - 60

        action_key = f"{action.action_type.value}:{action.action_name}"
        recent_actions = [t for t in self.action_counts.get(action_key, []) if t > one_minute_ago]

        # Check specific rate limits
        if action.action_type == ActionType.TOOL_CALL:
            if len(recent_actions) >= self.policy.max_tool_calls_per_minute:
                return (
                    f"Tool call rate limit exceeded ({self.policy.max_tool_calls_per_minute}/min)"
                )

        elif action.action_type == ActionType.API_CALL:
            if len(recent_actions) >= self.policy.max_api_calls_per_minute:
                return f"API call rate limit exceeded ({self.policy.max_api_calls_per_minute}/min)"

        return None

    def _is_dangerous_sequence(self, action: AgentAction) -> bool:
        """Check if action creates a dangerous sequence."""
        recent = [a.action_name for a in list(self.action_history)[-5:]]
        recent.append(action.action_name)

        for forbidden_seq in self.policy.forbidden_sequences:
            if self._sequence_matches(recent, forbidden_seq):
                return True

        return False

    def _sequence_matches(self, actions: List[str], pattern: List[str]) -> bool:
        """Check if action sequence matches forbidden pattern."""
        if len(actions) < len(pattern):
            return False

        for i in range(len(actions) - len(pattern) + 1):
            if actions[i : i + len(pattern)] == pattern:
                return True

        return False


class OutputGuard:
    """
    Guards agent OUTPUT instead of input.

    Checks what the agent is about to return/do, not what the user asked.
    """

    def __init__(self, policy: BehaviorPolicy):
        """Initialize output guard."""
        self.policy = policy

    def check_output(self, output: str) -> Dict[str, Any]:
        """
        Check if agent output is safe to return.

        Args:
            output: What the agent wants to output

        Returns:
            Dict with safe status and sanitized output
        """
        violations = []

        # 1. Check length
        if len(output) > self.policy.max_output_length:
            violations.append(f"Output too long: {len(output)} > {self.policy.max_output_length}")
            output = output[: self.policy.max_output_length] + "... [truncated]"

        # 2. Check forbidden patterns
        import re

        for pattern in self.policy.forbidden_output_patterns:
            if re.search(pattern, output, re.IGNORECASE):
                violations.append(f"Output contains forbidden pattern: {pattern}")
                # Redact the pattern
                output = re.sub(pattern, "[REDACTED]", output, flags=re.IGNORECASE)

        # 3. Check for data leakage
        # (e.g., system prompts, internal configs, credentials)
        sensitive_patterns = [
            r"system\s*prompt:",
            r"internal\s*config:",
            r"api[_-]key\s*[:=]",
            r"password\s*[:=]",
        ]
        for pattern in sensitive_patterns:
            if re.search(pattern, output, re.IGNORECASE):
                violations.append("Output may contain sensitive data")
                output = re.sub(pattern, "[SENSITIVE DATA REDACTED]", output, flags=re.IGNORECASE)

        return {
            "safe": len(violations) == 0,
            "violations": violations,
            "sanitized_output": output,
            "original_length": len(output),
        }


class ToolExecutionGuard:
    """
    Guards tool execution - checks if agent should be allowed to execute a tool.

    This is BEHAVIORAL security: what the agent wants to DO, not what user said.
    """

    def __init__(self, monitor: BehaviorMonitor):
        """Initialize tool execution guard."""
        self.monitor = monitor

    def guard_execution(
        self,
        tool_name: str,
        tool_args: Dict[str, Any],
        agent_id: str,
        risk_assessment: Optional[Callable] = None,
    ) -> Dict[str, Any]:
        """
        Decide if tool execution should be allowed.

        Args:
            tool_name: Name of tool to execute
            tool_args: Arguments for the tool
            agent_id: ID of agent requesting execution
            risk_assessment: Optional function to assess risk

        Returns:
            Dict with allowed status and details
        """
        # Create action
        action = AgentAction(
            action_type=ActionType.TOOL_CALL,
            action_name=tool_name,
            parameters=tool_args,
            agent_id=agent_id,
        )

        # Assess risk
        if risk_assessment:
            action.risk_level = risk_assessment(tool_name, tool_args)
        else:
            action.risk_level = self._default_risk_assessment(tool_name, tool_args)

        # Check if allowed
        check_result = self.monitor.check_action(action)

        if check_result["allowed"]:
            # Record that we're allowing this
            self.monitor.record_action(action, outcome="pending")

        return check_result

    def record_execution_result(
        self,
        tool_name: str,
        success: bool,
        result: Any = None,
        error: Optional[str] = None,
    ) -> None:
        """Record the result of a tool execution."""
        # Find the pending action and update it
        recent = self.monitor.get_recent_actions(limit=10)
        for action in reversed(recent):
            if action.action_name == tool_name and action.metadata.get("outcome") == "pending":
<<<<<<< HEAD

=======
>>>>>>> 7545a61b
                action.metadata["outcome"] = "success" if success else "failure"
                action.metadata["result_summary"] = str(result)[:100] if result else None
                action.metadata["error"] = error
                break

    def _default_risk_assessment(self, tool_name: str, tool_args: Dict[str, Any]) -> RiskLevel:
        """Default risk assessment for tool execution."""
        # High-risk tools
        if any(keyword in tool_name.lower() for keyword in ["delete", "remove", "drop", "destroy"]):
            return RiskLevel.HIGH

        # Medium-risk tools
        if any(keyword in tool_name.lower() for keyword in ["write", "update", "create", "modify"]):
            return RiskLevel.MEDIUM

        # Low-risk tools (read-only)
        return RiskLevel.LOW


def create_secure_agent_wrapper(
    agent: Any,
    policy: BehaviorPolicy,
) -> Callable:
    """
    Wrap an agent to enforce behavioral security.

    Args:
        agent: The agent to wrap
        policy: Behavior policy to enforce

    Returns:
        Wrapped agent function
    """
    monitor = BehaviorMonitor(policy)
    _ = ToolExecutionGuard(monitor)  # Initialize guard
    output_guard = OutputGuard(policy)

    def secure_agent(prompt: str, agent_id: str = "default") -> Dict[str, Any]:
        """Secured agent that enforces behavioral policies."""

        # Note: We don't check the PROMPT here!
        # We check what the AGENT wants to DO.

        try:
            # Execute agent (it will try to use tools)
            # In production, you'd intercept tool calls here
            result = agent(prompt)

            # Check OUTPUT behavior
            output_check = output_guard.check_output(str(result))

            if not output_check["safe"]:
                return {
                    "success": False,
                    "error": "Output blocked by security policy",
                    "violations": output_check["violations"],
                }

            return {
                "success": True,
                "result": output_check["sanitized_output"],
                "behavioral_checks": {
                    "actions_monitored": len(monitor.action_history),
                    "recent_actions": [a.action_name for a in monitor.get_recent_actions(5)],
                },
            }

        except Exception as e:
            return {
                "success": False,
                "error": str(e),
            }

    return secure_agent<|MERGE_RESOLUTION|>--- conflicted
+++ resolved
@@ -336,10 +336,7 @@
         recent = self.monitor.get_recent_actions(limit=10)
         for action in reversed(recent):
             if action.action_name == tool_name and action.metadata.get("outcome") == "pending":
-<<<<<<< HEAD
-
-=======
->>>>>>> 7545a61b
+
                 action.metadata["outcome"] = "success" if success else "failure"
                 action.metadata["result_summary"] = str(result)[:100] if result else None
                 action.metadata["error"] = error
