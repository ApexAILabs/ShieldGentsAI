--- conflicted
+++ resolved
@@ -57,7 +57,6 @@
     ContentSafetyAlert,
     MisuseType,
 )
-<<<<<<< HEAD
 from shieldgents.controls.model_drift import (
     ModelDriftDetector,
     ModelIntegrityMonitor,
@@ -66,7 +65,6 @@
     IntegrityAlert,
     DriftType,
     IntegrityThreat,
-=======
 from shieldgents.controls.hallucination_detection import (
     HallucinationDetector,
     KnowledgeBase,
@@ -74,7 +72,6 @@
     HallucinationAlert,
     HallucinationType,
     FactEntry,
->>>>>>> cd3c4700
 )
 
 __all__ = [
@@ -126,7 +123,6 @@
     "ContentSafetyFilter",
     "ContentSafetyAlert",
     "MisuseType",
-<<<<<<< HEAD
     # Model drift and integrity
     "ModelDriftDetector",
     "ModelIntegrityMonitor",
@@ -135,7 +131,6 @@
     "IntegrityAlert",
     "DriftType",
     "IntegrityThreat",
-=======
     # Hallucination detection
     "HallucinationDetector",
     "KnowledgeBase",
@@ -143,5 +138,4 @@
     "HallucinationAlert",
     "HallucinationType",
     "FactEntry",
->>>>>>> cd3c4700
 ]