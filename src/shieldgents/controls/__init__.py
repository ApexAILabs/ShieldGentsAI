"""Access control and privilege management utilities."""

from shieldgents.controls.access import (
    AccessControlList,
    Permission,
    Role,
    setup_default_roles,
    SessionManager,
    ToolAccessControl,
    User,
)
from shieldgents.controls.privilege import (
    EscalationMethod,
    EscalationAlert,
    PrivilegeChange,
    PrivilegeLevel,
    PrivilegePolicy,
    PrivilegeMonitor,
)
from shieldgents.controls.exfiltration import (
    ExfiltrationDetector,
    ExfiltrationAlert,
    ExfiltrationMethod,
)
from shieldgents.controls.model_security import (
    ModelInversionDetector,
    ModelStealingDetector,
    MembershipInferenceDetector,
    ModelSecurityMonitor,
    ModelSecurityAlert,
    AttackType,
)
from shieldgents.controls.data_poisoning import (
    DataPoisoningDetector,
    DatasetValidator,
    PoisonAlert,
    PoisoningType,
    DataSample,
)
from shieldgents.controls.tool_chain import (
    ToolChainMonitor,
    ToolChainAlert,
    ChainRiskLevel,
    ToolCall,
)
from shieldgents.controls.supply_chain import (
    SupplyChainValidator,
    SupplyChainAlert,
    ThreatType,
)
from shieldgents.controls.memory_privacy import (
    MemoryPrivacyManager,
    MemoryEntry,
)
from shieldgents.controls.content_safety import (
    ContentSafetyFilter,
    ContentSafetyAlert,
    MisuseType,
)
<<<<<<< HEAD
from shieldgents.controls.model_drift import (
    ModelDriftDetector,
    ModelIntegrityMonitor,
    ModelVersionControl,
    DriftAlert,
    IntegrityAlert,
    DriftType,
    IntegrityThreat,
=======
from shieldgents.controls.hallucination_detection import (
    HallucinationDetector,
    KnowledgeBase,
    ConfidenceScorer,
    HallucinationAlert,
    HallucinationType,
    FactEntry,
>>>>>>> cd3c4700
)

__all__ = [
    # Access control
    "AccessControlList",
    "Permission",
    "Role",
    "setup_default_roles",
    "SessionManager",
    "ToolAccessControl",
    "User",
    # Privilege
    "EscalationMethod",
    "EscalationAlert",
    "PrivilegeChange",
    "PrivilegeLevel",
    "PrivilegePolicy",
    "PrivilegeMonitor",
    # Exfiltration
    "ExfiltrationDetector",
    "ExfiltrationAlert",
    "ExfiltrationMethod",
    # Model security
    "ModelInversionDetector",
    "ModelStealingDetector",
    "MembershipInferenceDetector",
    "ModelSecurityMonitor",
    "ModelSecurityAlert",
    "AttackType",
    # Data poisoning
    "DataPoisoningDetector",
    "DatasetValidator",
    "PoisonAlert",
    "PoisoningType",
    "DataSample",
    # Tool chain
    "ToolChainMonitor",
    "ToolChainAlert",
    "ChainRiskLevel",
    "ToolCall",
    # Supply chain
    "SupplyChainValidator",
    "SupplyChainAlert",
    "ThreatType",
    # Memory privacy
    "MemoryPrivacyManager",
    "MemoryEntry",
    # Content safety
    "ContentSafetyFilter",
    "ContentSafetyAlert",
    "MisuseType",
<<<<<<< HEAD
    # Model drift and integrity
    "ModelDriftDetector",
    "ModelIntegrityMonitor",
    "ModelVersionControl",
    "DriftAlert",
    "IntegrityAlert",
    "DriftType",
    "IntegrityThreat",
=======
    # Hallucination detection
    "HallucinationDetector",
    "KnowledgeBase",
    "ConfidenceScorer",
    "HallucinationAlert",
    "HallucinationType",
    "FactEntry",
>>>>>>> cd3c4700
]<|MERGE_RESOLUTION|>--- conflicted
+++ resolved
@@ -57,7 +57,14 @@
     ContentSafetyAlert,
     MisuseType,
 )
-<<<<<<< HEAD
+from shieldgents.controls.hallucination_detection import (
+    HallucinationDetector,
+    KnowledgeBase,
+    ConfidenceScorer,
+    HallucinationAlert,
+    HallucinationType,
+    FactEntry,
+)
 from shieldgents.controls.model_drift import (
     ModelDriftDetector,
     ModelIntegrityMonitor,
@@ -66,15 +73,6 @@
     IntegrityAlert,
     DriftType,
     IntegrityThreat,
-=======
-from shieldgents.controls.hallucination_detection import (
-    HallucinationDetector,
-    KnowledgeBase,
-    ConfidenceScorer,
-    HallucinationAlert,
-    HallucinationType,
-    FactEntry,
->>>>>>> cd3c4700
 )
 
 __all__ = [
@@ -126,22 +124,4 @@
     "ContentSafetyFilter",
     "ContentSafetyAlert",
     "MisuseType",
-<<<<<<< HEAD
-    # Model drift and integrity
-    "ModelDriftDetector",
-    "ModelIntegrityMonitor",
-    "ModelVersionControl",
-    "DriftAlert",
-    "IntegrityAlert",
-    "DriftType",
-    "IntegrityThreat",
-=======
-    # Hallucination detection
-    "HallucinationDetector",
-    "KnowledgeBase",
-    "ConfidenceScorer",
-    "HallucinationAlert",
-    "HallucinationType",
-    "FactEntry",
->>>>>>> cd3c4700
 ]