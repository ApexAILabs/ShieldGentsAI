"""Access control and privilege management utilities."""

from shieldgents.controls.access import (
    AccessControlList,
    Permission,
    Role,
    setup_default_roles,
    SessionManager,
    ToolAccessControl,
    User,
)
from shieldgents.controls.privilege import (
    EscalationMethod,
    EscalationAlert,
    PrivilegeChange,
    PrivilegeLevel,
    PrivilegePolicy,
    PrivilegeMonitor,
)
from shieldgents.controls.exfiltration import (
    ExfiltrationDetector,
    ExfiltrationAlert,
    ExfiltrationMethod,
)
from shieldgents.controls.model_security import (
    ModelInversionDetector,
    ModelStealingDetector,
    MembershipInferenceDetector,
    ModelSecurityMonitor,
    ModelSecurityAlert,
    AttackType,
)
from shieldgents.controls.data_poisoning import (
    DataPoisoningDetector,
    DatasetValidator,
    PoisonAlert,
    PoisoningType,
    DataSample,
)
from shieldgents.controls.tool_chain import (
    ToolChainMonitor,
    ToolChainAlert,
    ChainRiskLevel,
    ToolCall,
)
from shieldgents.controls.supply_chain import (
    SupplyChainValidator,
    SupplyChainAlert,
    ThreatType,
)
from shieldgents.controls.memory_privacy import (
    MemoryPrivacyManager,
    MemoryEntry,
)
from shieldgents.controls.content_safety import (
    ContentSafetyFilter,
    ContentSafetyAlert,
    MisuseType,
)
from shieldgents.controls.model_drift import (
    ModelDriftDetector,
    ModelIntegrityMonitor,
    ModelVersionControl,
    DriftAlert,
    IntegrityAlert,
    DriftType,
    IntegrityThreat,
from shieldgents.controls.hallucination_detection import (
    HallucinationDetector,
    KnowledgeBase,
    ConfidenceScorer,
    HallucinationAlert,
    HallucinationType,
    FactEntry,
)
from shieldgents.controls.model_drift import (
    ModelDriftDetector,
    ModelIntegrityMonitor,
    ModelVersionControl,
    DriftAlert,
    IntegrityAlert,
    DriftType,
    IntegrityThreat,
)

__all__ = [
    # Access control
    "AccessControlList",
    "Permission",
    "Role",
    "setup_default_roles",
    "SessionManager",
    "ToolAccessControl",
    "User",
    # Privilege
    "EscalationMethod",
    "EscalationAlert",
    "PrivilegeChange",
    "PrivilegeLevel",
    "PrivilegePolicy",
    "PrivilegeMonitor",
    # Exfiltration
    "ExfiltrationDetector",
    "ExfiltrationAlert",
    "ExfiltrationMethod",
    # Model security
    "ModelInversionDetector",
    "ModelStealingDetector",
    "MembershipInferenceDetector",
    "ModelSecurityMonitor",
    "ModelSecurityAlert",
    "AttackType",
    # Data poisoning
    "DataPoisoningDetector",
    "DatasetValidator",
    "PoisonAlert",
    "PoisoningType",
    "DataSample",
    # Tool chain
    "ToolChainMonitor",
    "ToolChainAlert",
    "ChainRiskLevel",
    "ToolCall",
    # Supply chain
    "SupplyChainValidator",
    "SupplyChainAlert",
    "ThreatType",
    # Memory privacy
    "MemoryPrivacyManager",
    "MemoryEntry",
    # Content safety
    "ContentSafetyFilter",
    "ContentSafetyAlert",
    "MisuseType",
<<<<<<< HEAD
=======
    # Model drift and integrity
    "ModelDriftDetector",
    "ModelIntegrityMonitor",
    "ModelVersionControl",
    "DriftAlert",
    "IntegrityAlert",
    "DriftType",
    "IntegrityThreat",
    # Hallucination detection
    "HallucinationDetector",
    "KnowledgeBase",
    "ConfidenceScorer",
    "HallucinationAlert",
    "HallucinationType",
    "FactEntry",
>>>>>>> ad3712d3
]<|MERGE_RESOLUTION|>--- conflicted
+++ resolved
@@ -57,14 +57,6 @@
     ContentSafetyAlert,
     MisuseType,
 )
-from shieldgents.controls.model_drift import (
-    ModelDriftDetector,
-    ModelIntegrityMonitor,
-    ModelVersionControl,
-    DriftAlert,
-    IntegrityAlert,
-    DriftType,
-    IntegrityThreat,
 from shieldgents.controls.hallucination_detection import (
     HallucinationDetector,
     KnowledgeBase,
@@ -132,8 +124,13 @@
     "ContentSafetyFilter",
     "ContentSafetyAlert",
     "MisuseType",
-<<<<<<< HEAD
-=======
+    # Hallucination detection
+    "HallucinationDetector",
+    "KnowledgeBase",
+    "ConfidenceScorer",
+    "HallucinationAlert",
+    "HallucinationType",
+    "FactEntry",
     # Model drift and integrity
     "ModelDriftDetector",
     "ModelIntegrityMonitor",
@@ -142,12 +139,4 @@
     "IntegrityAlert",
     "DriftType",
     "IntegrityThreat",
-    # Hallucination detection
-    "HallucinationDetector",
-    "KnowledgeBase",
-    "ConfidenceScorer",
-    "HallucinationAlert",
-    "HallucinationType",
-    "FactEntry",
->>>>>>> ad3712d3
 ]